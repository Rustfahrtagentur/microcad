error: Not implemented: cannot evaluate tuple expression of (width = 1m, height = 0.5m) at <from_str>:11:11
  ---> <from_str>:11:11
     |
  11 | m( area = (width = 1m, height = 0.5m) );
     |           ^^^^^^^^^^^^^^^^^^^^^^^^^^^
     |
error: Value Error: Missing arguments: area

  ---> <from_str>:2:1
     |
   2 | module m( area: (width: Length, height: Length) ) {
     | ^^^^^^^^^^^^^^^^^^^^^^^^^^^^^^^^^^^^^^^^^^^^^^^^^^^
     |
<<<<<<< HEAD
error: Properties have not been initialized: [Identifier(Refer { value: "area", src_ref: SrcRef(Some(SrcRefInner { range: 46..50, at: LineCol { line: 2, col: 11 }, source_file_hash: 11925557556495962306 })) })]
  ---> <from_str>:7:3
     |
   7 |   init( height: Length) { area = ( width = default_width, height); }
     |   ^^^^^^^^^^^^^^^^^^^^^^^^^^^^^^^^^^^^^^^^^^^^^^^^^^^^^^^^^^^^^^^^^^
     |
=======
Properties have not been initialized: [Identifier(Refer { value: "area", src_ref: SrcRef(Some(SrcRefInner { range: 46..50, at: LineCol { line: 2, col: 11 }, source_file_hash: 11925557556495962306 })) })]
>>>>>>> 07f4e16e
<|MERGE_RESOLUTION|>--- conflicted
+++ resolved
@@ -11,13 +11,4 @@
    2 | module m( area: (width: Length, height: Length) ) {
      | ^^^^^^^^^^^^^^^^^^^^^^^^^^^^^^^^^^^^^^^^^^^^^^^^^^^
      |
-<<<<<<< HEAD
-error: Properties have not been initialized: [Identifier(Refer { value: "area", src_ref: SrcRef(Some(SrcRefInner { range: 46..50, at: LineCol { line: 2, col: 11 }, source_file_hash: 11925557556495962306 })) })]
-  ---> <from_str>:7:3
-     |
-   7 |   init( height: Length) { area = ( width = default_width, height); }
-     |   ^^^^^^^^^^^^^^^^^^^^^^^^^^^^^^^^^^^^^^^^^^^^^^^^^^^^^^^^^^^^^^^^^^
-     |
-=======
-Properties have not been initialized: [Identifier(Refer { value: "area", src_ref: SrcRef(Some(SrcRefInner { range: 46..50, at: LineCol { line: 2, col: 11 }, source_file_hash: 11925557556495962306 })) })]
->>>>>>> 07f4e16e
+Properties have not been initialized: [Identifier(Refer { value: "area", src_ref: SrcRef(Some(SrcRefInner { range: 46..50, at: LineCol { line: 2, col: 11 }, source_file_hash: 11925557556495962306 })) })]