-- Test --
  group
<<<<<<< HEAD
  ../doc/tests/semicolon.md:61
=======
  ../doc/tests/semicolon.md:60
>>>>>>> 0da6286c

-- Code --

use std::geo2d::circle;
use std::ops::translate;

// group
{ 
    circle(radius = 1mm); 
    circle(radius = 2mm); 
}

-- Output --
-- Errors --
-- Test Result --
OK<|MERGE_RESOLUTION|>--- conflicted
+++ resolved
@@ -1,10 +1,6 @@
 -- Test --
   group
-<<<<<<< HEAD
-  ../doc/tests/semicolon.md:61
-=======
   ../doc/tests/semicolon.md:60
->>>>>>> 0da6286c
 
 -- Code --
 
