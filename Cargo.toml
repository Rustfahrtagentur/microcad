[workspace]
<<<<<<< HEAD
members = [
    "core",
    "parser",
    "render",
    "std",
    "tests",
    "builtin",
    "thirdparty/manifold-rs",
]
=======
members = ["core", "parser", "render", "std", "tests", "builtin"]
resolver = "2"
>>>>>>> f5320681

[workspace.package]
name = "microcad"
authors = [
    "Michael Winkelmann (michael@winkelmann.site)",
    "Patrick Hoffmann (p.hoffmann@berlin.de)",
]

version = "0.1.0"
edition = "2021"
rust-version = "1.73"
license = "MIT"
resolver = "2"

# See more keys and their definitions at https://doc.rust-lang.org/cargo/reference/manifest.html

[workspace.dependencies]<|MERGE_RESOLUTION|>--- conflicted
+++ resolved
@@ -1,18 +1,6 @@
 [workspace]
-<<<<<<< HEAD
-members = [
-    "core",
-    "parser",
-    "render",
-    "std",
-    "tests",
-    "builtin",
-    "thirdparty/manifold-rs",
-]
-=======
 members = ["core", "parser", "render", "std", "tests", "builtin"]
 resolver = "2"
->>>>>>> f5320681
 
 [workspace.package]
 name = "microcad"
