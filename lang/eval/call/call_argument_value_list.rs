--- conflicted
+++ resolved
@@ -13,7 +13,6 @@
 pub struct CallArgumentValueList(Refer<OrdMap<Identifier, CallArgumentValue>>);
 
 impl CallArgumentValueList {
-<<<<<<< HEAD
     /// Create a *call argument value list*.
     ///
     /// Transports code into builtin in `impl` [`Eval`] for [`Call`].
@@ -21,10 +20,6 @@
     /// **RULE**: Shall only be used for builtin symbols.
     /// # Arguments
     pub fn from_code(code: String, referrer: impl SrcReferrer) -> Self {
-=======
-    /// Create a `CallArgumentValueList` which transports code to builtin in `impl Eval for Call`.
-    pub fn from_code(code: String, src_ref: impl SrcReferrer) -> Self {
->>>>>>> 07f4e16e
         let code = Refer {
             value: code,
             src_ref: referrer.src_ref(),
