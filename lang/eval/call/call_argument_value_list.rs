--- conflicted
+++ resolved
@@ -13,9 +13,7 @@
 pub struct CallArgumentValueList(Refer<OrdMap<Identifier, CallArgumentValue>>);
 
 impl CallArgumentValueList {
-<<<<<<< HEAD
-=======
-    /// create an *call argument value list* which transports code to builtin in `impl Eval for Call``
+    /// Create a `CallArgumentValueList` which transports code to builtin in `impl Eval for Call`.
     pub fn from_code(code: String, src_ref: impl SrcReferrer) -> Self {
         let code = Refer {
             value: code,
@@ -35,7 +33,6 @@
         })
     }
 
->>>>>>> c1cac85e
     /// return a single argument
     pub fn get_single(&self) -> EvalResult<&CallArgumentValue> {
         if self.len() == 1 {
