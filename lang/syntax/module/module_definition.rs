// Copyright © 2024 The µcad authors <info@ucad.xyz>
// SPDX-License-Identifier: AGPL-3.0-or-later

//! Module definition syntax element

use crate::{src_ref::*, syntax::*};

/// Module definition
#[derive(Clone, Debug)]
pub struct ModuleDefinition {
    /// Module name
    pub id: Identifier,
    /// Module parameters (implicit initialization)
    pub parameters: ParameterList,
    /// Module body
    pub body: Body,
    /// Source code reference
    pub src_ref: SrcRef,
}

impl ModuleDefinition {
    /// Return iterator over all initializers
    pub fn inits(&self) -> Inits {
        Inits::new(self)
    }
<<<<<<< HEAD
    /// Find a matching initializer for call argument list
    fn find_matching_initializer(
        &self,
        args: &CallArgumentValueList,
        context: &mut Context,
    ) -> Option<(&ModuleInitDefinition, MultiArgumentMap)> {
        self.inits().find_map(|init| {
            if let Ok(arg_map) = args.get_multi_matching_arguments(context, &init.parameters) {
                Some((init, arg_map))
            } else {
                None
            }
        })
    }

    /// Resolve into SymbolNode
    pub fn resolve(self: &Rc<Self>, parent: Option<Symbol>) -> Symbol {
        let node = Symbol::new(SymbolDefinition::Module(self.clone()), parent);
        node.borrow_mut().children = self.body.resolve(Some(node.clone()));
        node
    }

    /// Try to evaluate a single call to an object
    fn eval_to_node<'a>(
        &'a self,
        args: &ArgumentMap,
        init: Option<&'a ModuleInitDefinition>,
        context: &mut Context,
    ) -> EvalResult<ObjectNode> {
        let mut props = ObjectProperties::from_parameter_list(&self.parameters, context)?;

        // Create the object node from initializer if present
        let object = match init {
            Some(init) => init.eval_to_node(args, props, context)?,
            None => {
                // Add values from argument map as local values
                for (id, value) in args.iter() {
                    props.assign_and_add_local_value(id, value.clone(), context)?;
                }
                if !props.all_initialized() {
                    context.error(
                        self,
                        EvalError::UninitializedProperties(props.get_ids_of_uninitialized()),
                    )?;
                    return Ok(empty_object());
                }

                object(Object {
                    props,
                    ..Default::default()
                })
            }
        };

        // At this point, all properties must have a value
        let mut nodes = Vec::new();

        for statement in &self.body.statements {
            match statement {
                Statement::Assignment(assignment) => {
                    let id = &assignment.id;
                    let value = assignment.expression.eval(context)?;
                    context.set_local_value(id.clone(), value)?;
                }
                Statement::Expression(expression) => {
                    let value = expression.eval(context)?;
                    nodes.append(&mut value.fetch_nodes());
                }
                _ => {}
            }
        }

        for node in nodes {
            object.append(node);
        }

        Ok(object)
    }

    /// Evaluate the call of a module
    ///
    /// The evaluation considers multiplicity, which means that multiple nodes maybe created.
    ///
    /// Example:
    /// Consider the `module a(b: Scalar) { }`.
    /// Calling the module `a([1.0, 2.0])` results in two nodes with `b = 1.0` and `b = 2.0`, respectively.
    pub fn eval_call(
        &self,
        args: &CallArgumentValueList,
        context: &mut Context,
    ) -> EvalResult<Value> {
        let mut nodes = Vec::new();

        match self.find_matching_initializer(args, context) {
            Some((init, multi_args)) => {
                // We have a found a matching initializer. Evaluate each argument combination into a node
                for args in multi_args.combinations() {
                    nodes.push(self.eval_to_node(&args, Some(init), context)?);
                }
            }
            None => match args.get_multi_matching_arguments(context, &self.parameters) {
                Ok(multi_args) => {
                    for args in multi_args.combinations() {
                        nodes.push(self.eval_to_node(&args, None, context)?);
                    }
                }
                Err(err) => {
                    context.error(self, err)?;
                }
            },
        }

        Ok(nodes.into())
    }
=======
>>>>>>> c1cac85e
}

/// Iterator over modules init statements
pub struct Inits<'a>(std::slice::Iter<'a, Statement>);

impl<'a> Inits<'a> {
    fn new(def: &'a ModuleDefinition) -> Self {
        Self(def.body.statements.iter())
    }
}

impl<'a> Iterator for Inits<'a> {
    type Item = &'a ModuleInitDefinition;

    fn next(&mut self) -> Option<Self::Item> {
        for statement in self.0.by_ref() {
            match statement {
                Statement::ModuleInit(module_init_definition) => {
                    return Some(module_init_definition);
                }
                _ => continue,
            }
        }

        None
    }
}

impl SrcReferrer for ModuleDefinition {
    fn src_ref(&self) -> SrcRef {
        self.src_ref.clone()
    }
}

impl std::fmt::Display for ModuleDefinition {
    fn fmt(&self, f: &mut std::fmt::Formatter<'_>) -> std::fmt::Result {
        write!(
            f,
            "module {name}({parameters}) {body}",
            name = self.id,
            parameters = self.parameters,
            body = self.body
        )
    }
}

impl PrintSyntax for ModuleDefinition {
    fn print_syntax(&self, f: &mut std::fmt::Formatter, depth: usize) -> std::fmt::Result {
        writeln!(f, "{:depth$}ModuleDefinition '{}':", "", self.id)?;
        self.parameters.print_syntax(f, depth + 1)?;
        self.body.print_syntax(f, depth + 1)
    }
}<|MERGE_RESOLUTION|>--- conflicted
+++ resolved
@@ -23,123 +23,6 @@
     pub fn inits(&self) -> Inits {
         Inits::new(self)
     }
-<<<<<<< HEAD
-    /// Find a matching initializer for call argument list
-    fn find_matching_initializer(
-        &self,
-        args: &CallArgumentValueList,
-        context: &mut Context,
-    ) -> Option<(&ModuleInitDefinition, MultiArgumentMap)> {
-        self.inits().find_map(|init| {
-            if let Ok(arg_map) = args.get_multi_matching_arguments(context, &init.parameters) {
-                Some((init, arg_map))
-            } else {
-                None
-            }
-        })
-    }
-
-    /// Resolve into SymbolNode
-    pub fn resolve(self: &Rc<Self>, parent: Option<Symbol>) -> Symbol {
-        let node = Symbol::new(SymbolDefinition::Module(self.clone()), parent);
-        node.borrow_mut().children = self.body.resolve(Some(node.clone()));
-        node
-    }
-
-    /// Try to evaluate a single call to an object
-    fn eval_to_node<'a>(
-        &'a self,
-        args: &ArgumentMap,
-        init: Option<&'a ModuleInitDefinition>,
-        context: &mut Context,
-    ) -> EvalResult<ObjectNode> {
-        let mut props = ObjectProperties::from_parameter_list(&self.parameters, context)?;
-
-        // Create the object node from initializer if present
-        let object = match init {
-            Some(init) => init.eval_to_node(args, props, context)?,
-            None => {
-                // Add values from argument map as local values
-                for (id, value) in args.iter() {
-                    props.assign_and_add_local_value(id, value.clone(), context)?;
-                }
-                if !props.all_initialized() {
-                    context.error(
-                        self,
-                        EvalError::UninitializedProperties(props.get_ids_of_uninitialized()),
-                    )?;
-                    return Ok(empty_object());
-                }
-
-                object(Object {
-                    props,
-                    ..Default::default()
-                })
-            }
-        };
-
-        // At this point, all properties must have a value
-        let mut nodes = Vec::new();
-
-        for statement in &self.body.statements {
-            match statement {
-                Statement::Assignment(assignment) => {
-                    let id = &assignment.id;
-                    let value = assignment.expression.eval(context)?;
-                    context.set_local_value(id.clone(), value)?;
-                }
-                Statement::Expression(expression) => {
-                    let value = expression.eval(context)?;
-                    nodes.append(&mut value.fetch_nodes());
-                }
-                _ => {}
-            }
-        }
-
-        for node in nodes {
-            object.append(node);
-        }
-
-        Ok(object)
-    }
-
-    /// Evaluate the call of a module
-    ///
-    /// The evaluation considers multiplicity, which means that multiple nodes maybe created.
-    ///
-    /// Example:
-    /// Consider the `module a(b: Scalar) { }`.
-    /// Calling the module `a([1.0, 2.0])` results in two nodes with `b = 1.0` and `b = 2.0`, respectively.
-    pub fn eval_call(
-        &self,
-        args: &CallArgumentValueList,
-        context: &mut Context,
-    ) -> EvalResult<Value> {
-        let mut nodes = Vec::new();
-
-        match self.find_matching_initializer(args, context) {
-            Some((init, multi_args)) => {
-                // We have a found a matching initializer. Evaluate each argument combination into a node
-                for args in multi_args.combinations() {
-                    nodes.push(self.eval_to_node(&args, Some(init), context)?);
-                }
-            }
-            None => match args.get_multi_matching_arguments(context, &self.parameters) {
-                Ok(multi_args) => {
-                    for args in multi_args.combinations() {
-                        nodes.push(self.eval_to_node(&args, None, context)?);
-                    }
-                }
-                Err(err) => {
-                    context.error(self, err)?;
-                }
-            },
-        }
-
-        Ok(nodes.into())
-    }
-=======
->>>>>>> c1cac85e
 }
 
 /// Iterator over modules init statements
