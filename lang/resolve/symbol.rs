// Copyright © 2025 The µcad authors <info@ucad.xyz>
// SPDX-License-Identifier: AGPL-3.0-or-later

use crate::{eval::*, rc::*, resolve::*, src_ref::*, syntax::*, value::*};
use custom_debug::Debug;

/// Symbol content
#[derive(Debug, Clone)]
pub struct SymbolInner {
    /// Symbol definition
    pub def: SymbolDefinition,
    /// Symbol's parent
    #[debug(skip)]
    pub parent: Option<Symbol>,
    /// Symbol's children
    pub children: SymbolMap,
}

/// Symbol
///
/// Every `symbol` has a [`SymbolDefinition`], a *parent* and *children* stored within a `Rc<RefCell<`[`SymbolInner`]`>`.
/// So `symbol` is meant as a tree which is used by [`SymbolTable`] to store
/// the resolved symbols by it's original structure in the source code and by it's *id*.
///
/// `SymbolNode` can be shared as mutable.
#[derive(Debug, Clone)]
pub struct Symbol(RcMut<SymbolInner>);

impl std::ops::Deref for Symbol {
    type Target = RcMut<SymbolInner>;

    fn deref(&self) -> &Self::Target {
        &self.0
    }
}

impl std::ops::DerefMut for Symbol {
    fn deref_mut(&mut self) -> &mut Self::Target {
        &mut self.0
    }
}

/// List of qualified names which can pe displayed
#[derive(Debug)]
pub struct Symbols(Vec<Symbol>);

impl From<Vec<Symbol>> for Symbols {
    fn from(value: Vec<Symbol>) -> Self {
        Self(value)
    }
}

impl std::fmt::Display for Symbols {
    fn fmt(&self, f: &mut std::fmt::Formatter<'_>) -> std::fmt::Result {
        write!(
            f,
            "{}",
            self.0
                .iter()
                .map(|symbol| symbol.to_string())
                .collect::<Vec<_>>()
                .join("")
        )
    }
}

impl std::ops::Deref for Symbols {
    type Target = Vec<Symbol>;

    fn deref(&self) -> &Self::Target {
        &self.0
    }
}

impl FromIterator<Symbol> for Symbols {
    fn from_iter<T: IntoIterator<Item = Symbol>>(iter: T) -> Self {
        Self(iter.into_iter().collect())
    }
}

impl Symbol {
    /// Create new symbol without children.
    /// # Arguments
    /// - `def`: Symbol definition
    /// - `parent`: Symbol's parent symbol or none for root
    pub fn new(def: SymbolDefinition, parent: Option<Symbol>) -> Self {
        Symbol(RcMut::new(SymbolInner {
            def,
            parent,
            children: Default::default(),
        }))
    }
    /// Create a symbol of a source file ([`SymbolDefinition::SourceFile`]).
    /// # Arguments
    /// - `source_file`: Resolved source file.
    pub fn new_source(source_file: Rc<SourceFile>) -> Symbol {
        Symbol::new(SymbolDefinition::SourceFile(source_file), None)
    }

<<<<<<< HEAD
    /// Create a symbol node for a built-in.
    pub fn new_builtin(id: Identifier, f: &'static BuiltinFn) -> Symbol {
=======
    /// Create a symbol of a built-in function ([`SymbolDefinition::BuiltinFunction`]).
    /// # Arguments
    /// - `id`: Name of the symbol
    /// - `f`: The builtin function
    pub fn new_builtin_fn(id: Identifier, f: &'static BuiltinFunctionFn) -> Symbol {
>>>>>>> 8609c2ed
        Symbol::new(
            SymbolDefinition::Builtin(Rc::new(Builtin { id, f })),
            None,
        )
    }

<<<<<<< HEAD
    /// Create a symbol node for namespace.
=======
    /// Create a symbol for a built-in module ([`SymbolDefinition::BuiltinModule`]).
    /// # Arguments
    /// - `id`: Name of the symbol
    /// - `f`: The builtin module
    pub fn new_builtin_module(id: &str, m: &'static BuiltinModuleFn) -> Symbol {
        Symbol::new(
            SymbolDefinition::BuiltinModule(BuiltinModule::new(Identifier::no_ref(id), m)),
            None,
        )
    }
    /// Create a symbol for namespace ([`SymbolDefinition::Namespace`]).
    /// # Arguments
    /// - `id`: Name of the symbol
>>>>>>> 8609c2ed
    pub fn new_namespace(id: Identifier) -> Symbol {
        Symbol::new(
            SymbolDefinition::Namespace(NamespaceDefinition::new(id)),
            None,
        )
    }

    /// Create a symbol for an external  ([`SymbolDefinition::External`])..
    /// # Arguments
    /// - `id`: Name of the symbol
    pub fn new_external(id: Identifier) -> Symbol {
        Symbol::new(
            SymbolDefinition::External(NamespaceDefinition::new(id)),
            None,
        )
    }

    /// Create a new build constant ([`SymbolDefinition::Constant`]).
    /// # Arguments
    /// - `id`: Name of the symbol
    /// - `value`: The value to store
    pub fn new_constant(id: Identifier, value: Value) -> Symbol {
        Symbol::new(SymbolDefinition::Constant(id, value), None)
    }

    /// Print out symbols from that point.
    /// # Arguments
    /// - `f`: Output formatter
    /// - `id`: Overwrite symbol's internal `id` with this one if given (e.g. when using in a map).
    /// - `depth`: Indention depth to use
    pub fn print_symbol(
        &self,
        f: &mut impl std::fmt::Write,
        id: Option<&Identifier>,
        depth: usize,
    ) -> std::fmt::Result {
        let self_id = &self.id();
        let id = id.unwrap_or(self_id);
        writeln!(
            f,
            "{:depth$}{id} {} [{}]",
            "",
            self.0.borrow().def,
            self.full_name()
        )?;
        let indent = 4; //format!("{id}").len();

        self.borrow()
            .children
            .iter()
            .try_for_each(|(id, child)| child.print_symbol(f, Some(id), depth + indent))
    }

    /// Insert child and change parent of child to new parent.
    /// # Arguments
    /// - `parent`: New parent symbol (will be changed in child!).
    /// - `child`: Child to insert
    pub fn add_child(parent: &Symbol, child: Symbol) {
        child.borrow_mut().parent = Some(parent.clone());
        let id = child.id();
        parent.borrow_mut().children.insert(id, child);
    }

    /// Move all children from another symbol into this one.
    /// # Arguments
    /// - `from`: Append this symbol's children
    ///
    /// Technically, nothing will be moved here because of the `Rc<RefCell<>>`,
    /// but by resetting the parent of all moved  children, those will see
    /// themselves as child of `self` (e.g when providing fully qualified name).
    pub fn move_children(&self, from: &Symbol) {
        // copy children
        from.borrow().children.iter().for_each(|(id, child)| {
            child.borrow_mut().parent = Some(self.clone());
            self.borrow_mut().children.insert(id.clone(), child.clone());
        });
    }

    /// Return the internal *id* of this symbol.
    pub fn id(&self) -> Identifier {
        self.borrow().def.id()
    }

    /// Get any child with the given `id`.
    /// # Arguments
    /// - `id`: Anticipated *id* of the possible child.
    pub fn get(&self, id: &Identifier) -> Option<Symbol> {
        self.borrow().children.get(id).cloned()
    }

    /// True if symbol has any children
    pub fn is_empty(&self) -> bool {
        self.borrow().children.is_empty()
    }

    /// Search down the symbol tree for a qualified name.
    /// # Arguments
    /// - `name`: Name to search for.
    pub fn search(&self, name: &QualifiedName) -> Option<Symbol> {
        log::trace!("Searching {name} in {}", self.id());
        if let Some(first) = name.first() {
            if let Some(child) = self.get(first) {
                let name = &name.remove_first();
                if name.is_empty() {
                    Some(child.clone())
                } else {
                    child.search(name)
                }
            } else {
                log::debug!("No child in {} while searching for {name}", self.id());
                None
            }
        } else {
            log::warn!("Cannot search for an anonymous name");
            None
        }
    }

    /// Converts the *symbol definition* from [`SymbolDefinition::External`] into [`SymbolDefinition::Namespace`]
    /// without changing the inner [`NamespaceDefinition`].
    ///
    /// Symbols which have not already been loaded from [`Externals`] into [`SourceCache`] will remain
    /// of type [`SymbolDefinition::External`] until they get loaded.
    pub fn external_to_namespace(&self) {
        let def = match &self.borrow().def {
            SymbolDefinition::External(e) => SymbolDefinition::Namespace(e.clone()),
            def => def.clone(),
        };
        self.borrow_mut().def = def
    }

    /// Returns if symbol is an external namespace which must be loaded before using.
    pub fn is_external(&self) -> bool {
        matches!(&self.borrow().def, SymbolDefinition::External(_))
    }
}

impl FullyQualify for Symbol {
    /// Get fully qualified name.
    fn full_name(&self) -> QualifiedName {
        let id = self.id();
        match &self.borrow().parent {
            Some(parent) => {
                let mut name = parent.full_name();
                name.push(id);
                name
            }
            None => QualifiedName(vec![id]),
        }
    }
}

impl std::fmt::Display for Symbol {
    fn fmt(&self, f: &mut std::fmt::Formatter<'_>) -> std::fmt::Result {
        self.print_symbol(f, None, 0)
    }
}

/// Print symbols via [std::fmt::Display]
pub struct FormatSymbol<'a>(pub &'a Symbol);

impl std::fmt::Display for FormatSymbol<'_> {
    fn fmt(&self, f: &mut std::fmt::Formatter<'_>) -> std::fmt::Result {
        self.0.print_symbol(f, Some(&self.0.id()), 0)
    }
}

impl SrcReferrer for SymbolInner {
    fn src_ref(&self) -> SrcRef {
        match &self.def {
            SymbolDefinition::SourceFile(source_file) => source_file.src_ref(),
            SymbolDefinition::Namespace(namespace) | SymbolDefinition::External(namespace) => {
                namespace.src_ref()
            }
            SymbolDefinition::Module(module) => module.src_ref(),
            SymbolDefinition::Function(function) => function.src_ref(),
            SymbolDefinition::Builtin(_) => {
                unreachable!("builtin has no source code reference")
            }
            SymbolDefinition::Constant(identifier, value) => SrcRef::merge(identifier, value),
            SymbolDefinition::Alias(identifier, name) => SrcRef::merge(identifier, name),
        }
    }
}<|MERGE_RESOLUTION|>--- conflicted
+++ resolved
@@ -97,39 +97,20 @@
         Symbol::new(SymbolDefinition::SourceFile(source_file), None)
     }
 
-<<<<<<< HEAD
     /// Create a symbol node for a built-in.
+    /// # Arguments
+    /// - `id`: Name of the symbol
+    /// - `f`: The builtin function
     pub fn new_builtin(id: Identifier, f: &'static BuiltinFn) -> Symbol {
-=======
-    /// Create a symbol of a built-in function ([`SymbolDefinition::BuiltinFunction`]).
-    /// # Arguments
-    /// - `id`: Name of the symbol
-    /// - `f`: The builtin function
-    pub fn new_builtin_fn(id: Identifier, f: &'static BuiltinFunctionFn) -> Symbol {
->>>>>>> 8609c2ed
         Symbol::new(
             SymbolDefinition::Builtin(Rc::new(Builtin { id, f })),
             None,
         )
     }
 
-<<<<<<< HEAD
-    /// Create a symbol node for namespace.
-=======
-    /// Create a symbol for a built-in module ([`SymbolDefinition::BuiltinModule`]).
-    /// # Arguments
-    /// - `id`: Name of the symbol
-    /// - `f`: The builtin module
-    pub fn new_builtin_module(id: &str, m: &'static BuiltinModuleFn) -> Symbol {
-        Symbol::new(
-            SymbolDefinition::BuiltinModule(BuiltinModule::new(Identifier::no_ref(id), m)),
-            None,
-        )
-    }
     /// Create a symbol for namespace ([`SymbolDefinition::Namespace`]).
     /// # Arguments
     /// - `id`: Name of the symbol
->>>>>>> 8609c2ed
     pub fn new_namespace(id: Identifier) -> Symbol {
         Symbol::new(
             SymbolDefinition::Namespace(NamespaceDefinition::new(id)),
