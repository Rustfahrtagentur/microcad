// Copyright © 2024-2025 The µcad authors <info@ucad.xyz>
// SPDX-License-Identifier: AGPL-3.0-or-later

use microcad_core::*;
use microcad_lang::{model::*, resolve::*, syntax::*};

#[derive(Debug)]
struct Hull;

impl Operation for Hull {
<<<<<<< HEAD
    fn process_2d(&self, model: &Model) -> microcad_core::Geometries2D {
        let mut geometries = Geometries2D::default();

        if let Some(model) = model.into_inner_object_model() {
            let self_ = model.borrow();

            self_.children.iter().for_each(|model| {
                let model_ = model.borrow();
                let mat = model_.output.local_matrix_2d();
                geometries.append(
                    model
                        .process_2d(model)
                        .transformed_2d(&model_.output.resolution, &mat),
                );
            });
        }

        geometries.hull(&model.borrow().output.resolution)
=======
    fn process_2d(&self, model: &Model) -> Geometries2D {
        model
            .render_geometries_2d()
            .hull(&model.borrow().output.resolution)
>>>>>>> 312e0d23
    }

    fn process_3d(&self, _node: &Model) -> Geometries3D {
        std::todo!("Hull operation for 3D")
    }
}

/// Creates a symbol containing a hull operation.
pub fn hull() -> Symbol {
    Symbol::new_builtin(Identifier::no_ref("hull"), None, &|_, _, _| {
        Ok(ModelBuilder::new_operation(Hull).build().into())
    })
}<|MERGE_RESOLUTION|>--- conflicted
+++ resolved
@@ -8,31 +8,10 @@
 struct Hull;
 
 impl Operation for Hull {
-<<<<<<< HEAD
-    fn process_2d(&self, model: &Model) -> microcad_core::Geometries2D {
-        let mut geometries = Geometries2D::default();
-
-        if let Some(model) = model.into_inner_object_model() {
-            let self_ = model.borrow();
-
-            self_.children.iter().for_each(|model| {
-                let model_ = model.borrow();
-                let mat = model_.output.local_matrix_2d();
-                geometries.append(
-                    model
-                        .process_2d(model)
-                        .transformed_2d(&model_.output.resolution, &mat),
-                );
-            });
-        }
-
-        geometries.hull(&model.borrow().output.resolution)
-=======
     fn process_2d(&self, model: &Model) -> Geometries2D {
         model
             .render_geometries_2d()
             .hull(&model.borrow().output.resolution)
->>>>>>> 312e0d23
     }
 
     fn process_3d(&self, _node: &Model) -> Geometries3D {
