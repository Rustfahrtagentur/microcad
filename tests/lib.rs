--- conflicted
+++ resolved
@@ -39,26 +39,6 @@
         vec![],
         None,
     );
-    context.add_symbol(builtin_namespace());
-
-    assert!(source_file.eval(&mut context).is_ok());
-
-    (source_file, context)
-}
-
-#[cfg(test)]
-fn load_source_file(
-    filename: &str,
-) -> (
-    std::rc::Rc<microcad_lang::syntax::SourceFile>,
-    microcad_lang::eval::EvalContext,
-) {
-    use microcad_builtin::*;
-    use microcad_lang::{eval::*, syntax::*};
-    let source_file = SourceFile::load(format!("../tests/test_cases/{filename}"))
-        .expect(format!("cannot load test file: {filename}").as_str());
-
-    let mut context = EvalContext::from_source_file(source_file.clone());
     context.add_symbol(builtin_namespace());
 
     assert!(source_file.eval(&mut context).is_ok());
@@ -122,19 +102,12 @@
                 .expect("unexpected name error"),
         )
         .expect("symbol not found");
-<<<<<<< HEAD
-    assert!(source_file.eval(&mut context).is_ok());
-=======
     let eval = source_file.eval(&mut context);
     assert!(eval.is_ok());
->>>>>>> 4ea908bc
 }
 
 #[test]
 fn module_implicit_init() {
-<<<<<<< HEAD
-    let (source_file, context) = load_source_file("syntax/module/implicit_init.µcad");
-=======
     microcad_lang::env_logger_init();
 
     let (source_file, mut context) = load_source_file("syntax/module/implicit_init.µcad");
@@ -167,5 +140,4 @@
     } else {
         panic!("Symbol not found");
     }
->>>>>>> 4ea908bc
 }