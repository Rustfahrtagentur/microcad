error: Local stack needed to store thickness
  ---> <from_str>:3:5
     |
   3 |     thickness = 1.6mm,
     |     ^^^^^^^^^
     |
<<<<<<< HEAD
error: Local stack needed to store inner_diameter
  ---> <from_str>:4:5
     |
   4 |     inner_diameter = 16cm,
     |     ^^^^^^^^^^^^^^
     |
error: Local stack needed to store height
  ---> <from_str>:5:5
     |
   5 |     height = 20mm,
     |     ^^^^^^
     |
=======
>>>>>>> c1cac85e
error: Local stack needed to store inner_diameter
  ---> <from_str>:4:5
     |
   4 |     inner_diameter = 16cm,
     |     ^^^^^^^^^^^^^^
     |
error: Local stack needed to store height
  ---> <from_str>:5:5
     |
   5 |     height = 20mm,
     |     ^^^^^^
     |
Symbol thickness not found.<|MERGE_RESOLUTION|>--- conflicted
+++ resolved
@@ -1,34 +1,19 @@
+error: Local stack needed to store height
+  ---> <from_str>:5:5
+     |
+   5 |     height = 20mm,
+     |     ^^^^^^
+     |
 error: Local stack needed to store thickness
   ---> <from_str>:3:5
      |
    3 |     thickness = 1.6mm,
      |     ^^^^^^^^^
      |
-<<<<<<< HEAD
 error: Local stack needed to store inner_diameter
   ---> <from_str>:4:5
      |
    4 |     inner_diameter = 16cm,
      |     ^^^^^^^^^^^^^^
      |
-error: Local stack needed to store height
-  ---> <from_str>:5:5
-     |
-   5 |     height = 20mm,
-     |     ^^^^^^
-     |
-=======
->>>>>>> c1cac85e
-error: Local stack needed to store inner_diameter
-  ---> <from_str>:4:5
-     |
-   4 |     inner_diameter = 16cm,
-     |     ^^^^^^^^^^^^^^
-     |
-error: Local stack needed to store height
-  ---> <from_str>:5:5
-     |
-   5 |     height = 20mm,
-     |     ^^^^^^
-     |
 Symbol thickness not found.